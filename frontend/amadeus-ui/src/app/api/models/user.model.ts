--- conflicted
+++ resolved
@@ -1,8 +1,10 @@
+// User models
+
 export interface UserProfile {
   id: string;
   name: string;
   email: string;
-  role: string;
+  role: 'admin' | 'user'; // при необходимости добавь 'viewer'
   active: boolean;
   created_at: string;
   updated_at: string;
@@ -18,14 +20,9 @@
 
 export interface UserCreateRequest {
   email: string;
-<<<<<<< HEAD
   password: string;
   name?: string;
-=======
-  name?: string;
-  password: string;
->>>>>>> b1e389ba
-  role: string;
+  role: 'admin' | 'user';
 }
 
 export interface AccountResponse {
