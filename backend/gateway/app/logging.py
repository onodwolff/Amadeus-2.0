--- conflicted
+++ resolved
@@ -1,174 +1,99 @@
 """Logging configuration helpers for the Amadeus gateway."""
-
 from __future__ import annotations
 
 import importlib
-<<<<<<< HEAD
 import json
-=======
->>>>>>> 82e57b2d
 import logging
 import sys
 from typing import Any
 
-<<<<<<< HEAD
-from gateway.config import settings
+# Импорт settings работает и из корня, и из папки backend
+try:
+    from backend.gateway.config import settings  # запуск из корня
+except ModuleNotFoundError:  # запуск из backend/
+    from gateway.config import settings
 
 StructlogModule = Any
 
 _structlog_spec = importlib.util.find_spec("structlog")
 if _structlog_spec is not None:
     structlog: StructlogModule = importlib.import_module("structlog")
-else:  # pragma: no cover - executed only when structlog is missing at runtime
+else:  # pragma: no cover
     structlog = None
 
-_structlog_contextvars_spec = importlib.util.find_spec("structlog.contextvars")
-if _structlog_contextvars_spec is not None:
+# --- Fallback для отсутствия structlog ---
+try:
     _contextvars = importlib.import_module("structlog.contextvars")
     _bind_contextvars = _contextvars.bind_contextvars
     _clear_contextvars = _contextvars.clear_contextvars
-else:  # pragma: no cover - executed only when structlog is missing at runtime
-    def _bind_contextvars(*_: Any, **__: Any) -> None:
-        """No-op replacement when structlog.contextvars is unavailable."""
-
-    def _clear_contextvars() -> None:
-        """No-op replacement when structlog.contextvars is unavailable."""
-
+except Exception:  # pragma: no cover
+    def _bind_contextvars(*_: Any, **__: Any) -> None: ...
+    def _clear_contextvars() -> None: ...
 
 class _StructlogFallbackLogger:
-    """Minimal structlog-compatible logger when structlog is absent."""
-
     __slots__ = ("_logger", "_context")
-
     def __init__(self, logger: logging.Logger, context: dict[str, Any] | None = None) -> None:
         self._logger = logger
         self._context = dict(context or {})
-
     def bind(self, **kwargs: Any) -> "_StructlogFallbackLogger":
-        new_context = self._context.copy()
-        new_context.update(kwargs)
-        return _StructlogFallbackLogger(self._logger, new_context)
-
+        nc = self._context.copy(); nc.update(kwargs)
+        return _StructlogFallbackLogger(self._logger, nc)
     def unbind(self, *keys: str) -> "_StructlogFallbackLogger":
-        new_context = self._context.copy()
-        for key in keys:
-            new_context.pop(key, None)
-        return _StructlogFallbackLogger(self._logger, new_context)
-
+        nc = self._context.copy()
+        for k in keys: nc.pop(k, None)
+        return _StructlogFallbackLogger(self._logger, nc)
     def new(self, **kwargs: Any) -> "_StructlogFallbackLogger":
         return _StructlogFallbackLogger(self._logger, kwargs)
-
     def _serialize(self, event: str, data: dict[str, Any]) -> str:
         payload: dict[str, Any] = {"event": event, **self._context}
-        if data:
-            payload.update(data)
+        if data: payload.update(data)
         try:
             return json.dumps(payload, default=str, sort_keys=True)
-        except Exception:  # pragma: no cover - extremely defensive
+        except Exception:
             return f"{event} | {payload}"
-
     def _log(self, level: int, event: str, *, exc_info: bool = False, **kwargs: Any) -> None:
-        message = self._serialize(event, kwargs)
-        self._logger.log(level, message, exc_info=exc_info)
-
-    def debug(self, event: str, **kwargs: Any) -> None:
-        self._log(logging.DEBUG, event, **kwargs)
-
-    def info(self, event: str, **kwargs: Any) -> None:
-        self._log(logging.INFO, event, **kwargs)
-
-    def warning(self, event: str, **kwargs: Any) -> None:
-        self._log(logging.WARNING, event, **kwargs)
-
-    def error(self, event: str, **kwargs: Any) -> None:
-        self._log(logging.ERROR, event, **kwargs)
-
-    def critical(self, event: str, **kwargs: Any) -> None:
-        self._log(logging.CRITICAL, event, **kwargs)
-
-    def exception(self, event: str, **kwargs: Any) -> None:
-        self._log(logging.ERROR, event, exc_info=True, **kwargs)
-
-    def log(self, level: int, event: str, **kwargs: Any) -> None:
-        self._log(level, event, **kwargs)
-=======
-from backend.gateway.config import settings
->>>>>>> 82e57b2d
-
-StructlogModule = Any
-
-_structlog_spec = importlib.util.find_spec("structlog")
-if _structlog_spec is not None:
-    structlog: StructlogModule = importlib.import_module("structlog")
-else:  # pragma: no cover - executed only when structlog is missing at runtime
-    structlog = None
-
+        self._logger.log(level, self._serialize(event, kwargs), exc_info=exc_info)
+    def debug(self, event: str, **kw: Any) -> None: self._log(logging.DEBUG, event, **kw)
+    def info(self, event: str, **kw: Any) -> None: self._log(logging.INFO, event, **kw)
+    def warning(self, event: str, **kw: Any) -> None: self._log(logging.WARNING, event, **kw)
+    def error(self, event: str, **kw: Any) -> None: self._log(logging.ERROR, event, **kw)
+    def critical(self, event: str, **kw: Any) -> None: self._log(logging.CRITICAL, event, **kw)
+    def exception(self, event: str, **kw: Any) -> None: self._log(logging.ERROR, event, exc_info=True, **kw)
+    def log(self, level: int, event: str, **kw: Any) -> None: self._log(level, event, **kw)
 
 def _resolve_log_level(level: str | int | None) -> int:
-    if isinstance(level, int):
-        return level
-    if isinstance(level, str):
-        return getattr(logging, level.upper(), logging.INFO)
+    if isinstance(level, int): return level
+    if isinstance(level, str): return getattr(logging, level.upper(), logging.INFO)
     return logging.INFO
 
-
 def setup_logging(*, level: str | int | None = None) -> None:
-    """Configure structlog to emit JSON logs to stdout."""
-
-    resolved_level = _resolve_log_level(level or settings.engine.log_level)
-
-    logging.basicConfig(
-        format="%(message)s",
-        stream=sys.stdout,
-        level=resolved_level,
-        force=True,
-    )
-
+    resolved = _resolve_log_level(level or settings.engine.log_level)
+    logging.basicConfig(format="%(message)s", stream=sys.stdout, level=resolved, force=True)
     if structlog is None:
         logging.getLogger(__name__).warning(
             "structlog is not installed; falling back to standard logging output."
         )
         return
-
     processors: list[Any] = [
         structlog.contextvars.merge_contextvars,
         structlog.processors.add_log_level,
         structlog.processors.TimeStamper(fmt="iso", utc=True),
         structlog.processors.JSONRenderer(),
     ]
-
     structlog.configure(
         processors=processors,
         context_class=dict,
         cache_logger_on_first_use=True,
         logger_factory=structlog.PrintLoggerFactory(file=sys.stdout),
-        wrapper_class=structlog.make_filtering_bound_logger(resolved_level),
+        wrapper_class=structlog.make_filtering_bound_logger(resolved),
     )
 
-
 def get_logger(name: str | None = None) -> Any:
-    """Return a logger instance using structlog when available."""
-
     if structlog is not None:
         return structlog.get_logger(name)
     return _StructlogFallbackLogger(logging.getLogger(name or __name__))
 
+def bind_contextvars(**kwargs: Any) -> None: _bind_contextvars(**kwargs)
+def clear_contextvars() -> None: _clear_contextvars()
 
-def bind_contextvars(**kwargs: Any) -> None:
-    """Bind context variables when structlog provides support."""
-
-    _bind_contextvars(**kwargs)
-
-
-def clear_contextvars() -> None:
-    """Clear context variables when structlog provides support."""
-
-    _clear_contextvars()
-
-
-__all__ = [
-    "bind_contextvars",
-    "clear_contextvars",
-    "get_logger",
-    "setup_logging",
-]+__all__ = ["bind_contextvars", "clear_contextvars", "get_logger", "setup_logging"]